[package]
name = "lapin"
<<<<<<< HEAD
version = "0.27.0-beta.2"
=======
version = "0.26.6"
>>>>>>> 620f72dc
edition = "2018"
authors = ["Geoffroy Couprie <geo.couprie@gmail.com>", "Marc-Antoine Perennou <Marc-Antoine@Perennou.com>"]
description = "AMQP client library"
repository = "https://github.com/sozu-proxy/lapin"
readme = "README.md"
documentation = "https://docs.rs/lapin"
keywords = ["amqp", "rabbitmq", "mio", "futures"]
categories = ["database"]
license = "MIT"
build = "build.rs"

[workspace]
members = [".", "futures/"]

[features]
default    = ["native-tls"]
native-tls = ["amq-protocol/native-tls"]
openssl    = ["amq-protocol/openssl"]
rustls     = ["amq-protocol/rustls"]
tokio      = ["amq-protocol/tokio"]

[build-dependencies]
amq-protocol-codegen = "=3.0.0-beta.1"
serde_json = "^1.0"

[dependencies.amq-protocol]
version = "=3.0.0-beta.1"
default-features = false

[dependencies.futures]
package = "futures-preview"
version = "=0.3.0-alpha.17"
optional = true

[dependencies]
failure = { version = "^0.1", default-features = false, features = ["std"] }
log = "^0.4"
mio = "^0.6"
parking_lot = '^0.9'

[dev-dependencies]
env_logger = "^0.6"
runtime = "=0.3.0-alpha.6"

[[example]]
name = "pubsub_futures"
required-features = ["futures"]<|MERGE_RESOLUTION|>--- conflicted
+++ resolved
@@ -1,10 +1,6 @@
 [package]
 name = "lapin"
-<<<<<<< HEAD
-version = "0.27.0-beta.2"
-=======
-version = "0.26.6"
->>>>>>> 620f72dc
+version = "0.27.0-beta.3"
 edition = "2018"
 authors = ["Geoffroy Couprie <geo.couprie@gmail.com>", "Marc-Antoine Perennou <Marc-Antoine@Perennou.com>"]
 description = "AMQP client library"
